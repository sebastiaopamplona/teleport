---
title: Teleport Metrics
description: How to set up Prometheus to monitor Teleport for SSH and Kubernetes access
h1: Metrics
---

## Teleport Prometheus endpoint

Teleport provides HTTP endpoints for monitoring purposes. They are disabled
by default, but you can enable them using the `--diag-addr` flag to `teleport start`:

```code
$ sudo teleport start --diag-addr=127.0.0.1:3000
```

Now you can see the monitoring information by visiting several endpoints:

- `http://127.0.0.1:3000/metrics` is the list of internal metrics Teleport is
  tracking. It is compatible with [Prometheus](https://prometheus.io/)
  collectors.
- `http://127.0.0.1:3000/healthz` returns "OK" if the process is healthy or
  `503` otherwise.
- `http://127.0.0.1:3000/readyz` is similar to `/healthz`, but it returns "OK"
  *only after* the node successfully joined the cluster, i.e.it draws the
  difference between "healthy" and "ready".
- `http://127.0.0.1:3000/debug/pprof/` is Golang's standard profiler. It's only
  available when `-d` flag is given in addition to `--diag-addr`

| Name | Type | Component | Description |
| - | - | - | - |
| `audit_failed_disk_monitoring` | counter | Teleport Audit Log | Number of times disk monitoring failed. |
| `audit_failed_emit_events` | counter | Teleport Audit Log | Number of times emitting audit event failed. |
| `audit_percentage_disk_space_used` | gauge | Teleport Audit Log | Percentage disk space used. |
| `audit_server_open_files` | gauge | Teleport Audit Log | Number of open audit files. |
| `auth_generate_requests` | gauge | Teleport Auth | Number of current generate requests. |
| `auth_generate_requests_throttled_total` | counter | Teleport Auth | Number of throttled requests to generate new server keys. |
| `auth_generate_requests_total` | counter | Teleport Auth | Number of requests to generate new server keys. |
| `auth_generate_seconds` | `histogram` | Teleport Auth | Latency for generate requests. |
| `backend_batch_read_requests_total` | counter | cache | Number of read requests to the backend. |
| `backend_batch_read_seconds` | histogram | cache | Latency for batch read operations. |
| `backend_batch_write_requests_total` | counter | cache | Number of batch write requests to the backend. |
| `backend_batch_write_seconds` | histogram | cache | Latency for backend batch write operations. |
| `backend_read_requests_total` | counter | cache | Number of read requests to the backend. |
| `backend_read_seconds` | histogram | cache | Latency for read operations. |
| `backend_write_requests_total` | counter | cache | Number of write requests to the backend. |
| `backend_write_seconds` | histogram | cache | Latency for backend write operations. |
| `certificate_mismatch_total` | counter | Teleport Proxy | Number of times there was a certificate mismatch. |
| `cluster_name_not_found_total` | counter | Teleport Auth | Number of times a cluster was not found. |
| `etcd_backend_batch_read_requests` | counter | etcd | Number of read requests to the etcd database. |
| `etcd_backend_batch_read_seconds` | histogram | etcd | Latency for etcd read operations. |
| `etcd_backend_read_requests` | counter | etcd | Number of read requests to the etcd database. |
| `etcd_backend_read_seconds` | histogram | etcd | Latency for etcd read operations. |
| `etcd_backend_tx_requests` | counter | etcd | Number of transaction requests to the database. |
| `etcd_backend_tx_seconds` | histogram | etcd | Latency for etcd transaction operations. |
| `etcd_backend_write_requests` | counter | etcd | Number of write requests to the database. |
| `etcd_backend_write_seconds` | histogram | etcd | Latency for etcd write operations. |
| `failed_connect_to_node_attempts_total` | counter | Teleport Proxy | Number of times a user failed connecting to a node |
| `failed_login_attempts_total` | counter | Teleport Proxy | Number of failed `tsh login` or `tsh ssh` logins. |
| `firestore_events_backend_batch_read_requests` | counter | GCP Cloud Firestore | Number of batch read requests to Cloud Firestore events. |
| `firestore_events_backend_batch_read_seconds` | histogram | GCP Cloud Firestore | Latency for Cloud Firestore events batch read operations. |
| `firestore_events_backend_batch_write_requests` | counter | GCP Cloud Firestore | Number of batch write requests to Cloud Firestore events. |
| `firestore_events_backend_batch_write_seconds` | histogram | GCP Cloud Firestore | Latency for Cloud Firestore events batch write operations. |
| `gcs_event_storage_downloads` | counter | GCP GCS | Number of downloads from the GCS backend. |
| `gcs_event_storage_downloads_seconds` | histogram | Internal GoLang | Latency for GCS download operations. |
| `gcs_event_storage_uploads` | counter | Internal GoLang | Number of uploads to the GCS backend. |
| `gcs_event_storage_uploads_seconds` | histogram | Internal GoLang | Latency for GCS upload operations. |
| `go_gc_duration_seconds` | summary | Internal GoLang | A summary of the GC invocation durations. |
| `go_goroutines` | gauge | Internal GoLang | Number of goroutines that currently exist. |
| `go_info` | gauge | Internal GoLang | Information about the Go environment. |
| `go_memstats_alloc_bytes` | gauge | Internal GoLang | Number of bytes allocated and still in use. |
| `go_memstats_alloc_bytes_total` | counter | Internal GoLang | Total number of bytes allocated, even if freed. |
| `go_memstats_buck_hash_sys_bytes` | gauge | Internal GoLang | Number of bytes used by the profiling bucket hash table. |
| `go_memstats_frees_total` | counter | Internal GoLang | Total number of frees. |
| `go_memstats_gc_cpu_fraction` | gauge | Internal GoLang | The fraction of this program's available CPU time used by the GC since the program started. |
| `go_memstats_gc_sys_bytes` | gauge | Internal GoLang | Number of bytes used for garbage collection system metadata. |
| `go_memstats_heap_alloc_bytes` | gauge | Internal GoLang | Number of heap bytes allocated and still in use. |
| `go_memstats_heap_idle_bytes` | gauge | Internal GoLang | Number of heap bytes waiting to be used. |
| `go_memstats_heap_inuse_bytes` | gauge | Internal GoLang | Number of heap bytes that are in use. |
| `go_memstats_heap_objects` | gauge | Internal GoLang | Number of allocated objects. |
| `go_memstats_heap_released_bytes` | gauge | Internal GoLang | Number of heap bytes released to OS. |
| `go_memstats_heap_sys_bytes` | gauge | Internal GoLang | Number of heap bytes obtained from system. |
| `go_memstats_last_gc_time_seconds` | gauge | Internal GoLang | Number of seconds since 1970 of last garbage collection. |
| `go_memstats_lookups_total` | counter | Internal GoLang | Total number of pointer lookups. |
| `go_memstats_mallocs_total` | counter | Internal GoLang | Total number of mallocs. |
| `go_memstats_mcache_inuse_bytes` | gauge | Internal GoLang | Number of bytes in use by mcache structures. |
| `go_memstats_mcache_sys_bytes` | gauge | Internal GoLang | Number of bytes used for mcache structures obtained from system. |
| `go_memstats_mspan_inuse_bytes` | gauge | Internal GoLang | Number of bytes in use by mspan structures. |
| `go_memstats_mspan_sys_bytes` | gauge | Internal GoLang | Number of bytes used for mspan structures obtained from system. |
| `go_memstats_next_gc_bytes` | gauge | Internal GoLang | Number of heap bytes when next garbage collection will take place. |
| `go_memstats_other_sys_bytes` | gauge | Internal GoLang | Number of bytes used for other system allocations. |
| `go_memstats_stack_inuse_bytes` | gauge | Internal GoLang | Number of bytes in use by the stack allocator. |
| `go_memstats_stack_sys_bytes` | gauge | Internal GoLang | Number of bytes obtained from system for stack allocator. |
| `go_memstats_sys_bytes` | gauge | Internal GoLang | Number of bytes obtained from system. |
| `go_threads` | gauge | Internal GoLang | Number of OS threads created. |
| `heartbeat_connections_received_total` | counter | Teleport Auth | Number of times auth received a heartbeat connection. |
| `heartbeat_connections_missed_total` | counter | Teleport Auth | Number of times auth did not receive a heartbeat from a node. |
| `process_cpu_seconds_total` | counter | Internal GoLang | Total user and system CPU time spent in seconds. |
| `process_max_fds` | gauge | Internal GoLang | Maximum number of open file descriptors. |
| `process_open_fds` | gauge | Internal GoLang | Number of open file descriptors. |
| `process_resident_memory_bytes` | gauge | Internal GoLang | Resident memory size in bytes. |
| `process_start_time_seconds` | gauge | Internal GoLang | Start time of the process since unix epoch in seconds. |
| `process_virtual_memory_bytes` | gauge | Internal GoLang | Virtual memory size in bytes. |
| `process_virtual_memory_max_bytes` | gauge | Internal GoLang | Maximum amount of virtual memory available in bytes. |
| `promhttp_metric_handler_requests_in_flight` | gauge | prometheus | Current number of scrapes being served. |
| `promhttp_metric_handler_requests_total` | counter | prometheus | Total number of scrapes by HTTP status code. |
| `proxy_connection_limit_exceeded_total` | counter | Teleport Proxy | Number of connections that exceeded the proxy connection limit. |
| `proxy_missing_ssh_tunnels` | gauge | Teleport Proxy | Number of missing SSH tunnels. Used to debug if nodes have discovered all proxies. |
| `reversetunnel_connected_proxies` | gauge | Teleport | Number of known proxies being sought. |
| `rx` | counter | Teleport | Number of bytes received. |
| `server_interactive_sessions_total` | gauge | Teleport | Number of active sessions. |
<<<<<<< HEAD
| `teleport_connected_resources` | gauge | Teleport Auth | Tracks the number and type of resources connected via keepalives. |
=======
| `teleport_build_info` | gauge | Teleport | Provides build information of Teleport including gitref (git describe --long --tags), Go version, and Teleport version. The value of this gauge will always be 1. |
| `teleport_registered_servers` | gauge | Teleport Auth | The number of Teleport servers (a server consists of one or more Teleport services) that have connected to the Teleport cluster, including the Teleport version. After disconnecting, a Teleport server has a TTL of 10 minutes, so this value will include servers that have recently disconnected but have not reached their TTL. |
| `teleport_reverse_tunnels_connected` | gauge | Teleport Proxy | Number of reverse SSH tunnels connected to the Teleport Proxy Service by Teleport instances. |
>>>>>>> ab24cbde
| `trusted_clusters` | gauge | Teleport | Number of tunnels per state. |
| `tx` | counter | Teleport | Number of bytes transmitted. |
| `user_login_total` | counter | Teleport Auth | Number of user logins. |
| `user_max_concurrent_sessions_hit_total` | counter | Teleport Node | Number of times a user exceeded their concurrent session limit. |
| `watcher_events` | histogram | cache | Per resource size of events emitted. |
| `watcher_event_sizes` | histogram | cache | Overall size of events emitted. |<|MERGE_RESOLUTION|>--- conflicted
+++ resolved
@@ -108,13 +108,10 @@
 | `reversetunnel_connected_proxies` | gauge | Teleport | Number of known proxies being sought. |
 | `rx` | counter | Teleport | Number of bytes received. |
 | `server_interactive_sessions_total` | gauge | Teleport | Number of active sessions. |
-<<<<<<< HEAD
+| `teleport_build_info` | gauge | Teleport | Provides build information of Teleport including gitref (git describe --long --tags), Go version, and Teleport version. The value of this gauge will always be 1. |
 | `teleport_connected_resources` | gauge | Teleport Auth | Tracks the number and type of resources connected via keepalives. |
-=======
-| `teleport_build_info` | gauge | Teleport | Provides build information of Teleport including gitref (git describe --long --tags), Go version, and Teleport version. The value of this gauge will always be 1. |
 | `teleport_registered_servers` | gauge | Teleport Auth | The number of Teleport servers (a server consists of one or more Teleport services) that have connected to the Teleport cluster, including the Teleport version. After disconnecting, a Teleport server has a TTL of 10 minutes, so this value will include servers that have recently disconnected but have not reached their TTL. |
 | `teleport_reverse_tunnels_connected` | gauge | Teleport Proxy | Number of reverse SSH tunnels connected to the Teleport Proxy Service by Teleport instances. |
->>>>>>> ab24cbde
 | `trusted_clusters` | gauge | Teleport | Number of tunnels per state. |
 | `tx` | counter | Teleport | Number of bytes transmitted. |
 | `user_login_total` | counter | Teleport Auth | Number of user logins. |
