/*
Copyright 2016 Gravitational, Inc.

Licensed under the Apache License, Version 2.0 (the "License");
you may not use this file except in compliance with the License.
You may obtain a copy of the License at

    http://www.apache.org/licenses/LICENSE-2.0

Unless required by applicable law or agreed to in writing, software
distributed under the License is distributed on an "AS IS" BASIS,
WITHOUT WARRANTIES OR CONDITIONS OF ANY KIND, either express or implied.
See the License for the specific language governing permissions and
limitations under the License.
*/

package client

import (
	"fmt"
	"io"
	"io/ioutil"
	"os"
	"os/user"
	"path/filepath"
	"time"

	"github.com/gravitational/teleport/lib/sshutils"
	"github.com/gravitational/teleport/lib/utils"

	log "github.com/Sirupsen/logrus"
	"github.com/gravitational/trace"

	"golang.org/x/crypto/ssh"
)

const (
	defaultKeyDir      = ".tsh"
	fileExtCert        = ".cert"
	fileExtKey         = ".key"
	fileExtPub         = ".pub"
	sessionKeyDir      = "keys"
	fileNameKnownHosts = "known_hosts"
)

// FSLocalKeyStore implements LocalKeyStore interface using the filesystem
// Here's the file layout for the FS store:
// ~/.tsh/
// ├── known_hosts   --> trusted certificate authorities (their keys) in a format similar to known_hosts
// └── sessions      --> server-signed session keys
//     └── host-a
//     |   ├── cert
//     |   ├── key
//     |   └── pub
//     └── host-b
//         ├── cert
//         ├── key
//         └── pub
type FSLocalKeyStore struct {
	LocalKeyStore

	// KeyDir is the directory where all keys are stored
	KeyDir string
}

// NewFSLocalKeyStore creates a new filesystem-based local keystore object
// and initializes it.
//
// if dirPath is empty, sets it to ~/.tsh
func NewFSLocalKeyStore(dirPath string) (s *FSLocalKeyStore, err error) {
	log.Infof("using FSLocalKeyStore")
	dirPath, err = initKeysDir(dirPath)
	if err != nil {
		return nil, trace.Wrap(err)
	}
	return &FSLocalKeyStore{
		KeyDir: dirPath,
	}, nil
}

// GetKeys returns all user session keys stored in the store
func (fs *FSLocalKeyStore) GetKeys(username string) (keys []Key, err error) {
	dirPath := filepath.Join(fs.KeyDir, sessionKeyDir)
	if !utils.IsDir(dirPath) {
		return make([]Key, 0), nil
	}
	dirEntries, err := ioutil.ReadDir(dirPath)
	if err != nil {
		return nil, trace.Wrap(err)
	}
	for _, fi := range dirEntries {
		if !fi.IsDir() {
			continue
		}
		k, err := fs.GetKey(fi.Name(), username)
		if err != nil {
			log.Infof("Got error after GetKey(%s): %v", username, err)
			// if a key is reported as 'not found' it's probably because it expired
			if !trace.IsNotFound(err) {
				log.Infof("ITS ANOTHER ERROR")
				return nil, trace.Wrap(err)
			}
			continue
		}
		keys = append(keys, *k)
	}
	return keys, nil
}

// AddKey adds a new key to the session store. If a key for the host is already
// stored, overwrites it.
<<<<<<< HEAD
func (fs *FSLocalKeyStore) AddKey(host string, key *Key) error {
	log.Infof("localKeyStore.AddKey(host=%s, key=%p)", host, key)
=======
func (fs *FSLocalKeyStore) AddKey(host, username string, key *Key) error {
>>>>>>> 0d5a7679
	dirPath, err := fs.dirFor(host)
	if err != nil {
		return trace.Wrap(err)
	}
	writeBytes := func(fname string, data []byte) error {
		fp := filepath.Join(dirPath, fname)
		err := ioutil.WriteFile(fp, data, 0640)
		if err != nil {
			log.Error(err)
		}
		return err
	}
	if err = writeBytes(username+fileExtCert, key.Cert); err != nil {
		return trace.Wrap(err)
	}
	if err = writeBytes(username+fileExtPub, key.Pub); err != nil {
		return trace.Wrap(err)
	}
	if err = writeBytes(username+fileExtKey, key.Priv); err != nil {
		return trace.Wrap(err)
	}
	return nil
}

// GetKey returns a key for a given host. If the key is not found,
// returns trace.NotFound error.
func (fs *FSLocalKeyStore) GetKey(host, username string) (*Key, error) {
	dirPath, err := fs.dirFor(host)
	if err != nil {
		return nil, trace.Wrap(err)
	}
	certFile := filepath.Join(dirPath, username+fileExtCert)
	cert, err := ioutil.ReadFile(certFile)
	if err != nil {
		log.Error(err)
		return nil, trace.Wrap(err)
	}
	pub, err := ioutil.ReadFile(filepath.Join(dirPath, username+fileExtPub))
	if err != nil {
		log.Error(err)
		return nil, trace.Wrap(err)
	}
	priv, err := ioutil.ReadFile(filepath.Join(dirPath, username+fileExtKey))
	if err != nil {
		log.Error(err)
		return nil, trace.Wrap(err)
	}

	key := &Key{Pub: pub, Priv: priv, Cert: cert}

	// expired certificate? this key won't be accepted anymore, lets delete it:
	certExpiration, err := key.CertValidBefore()
	if err != nil {
		return nil, trace.Wrap(err)
	}
	log.Infof("returning cert %v valid until %v", certFile, certExpiration)
	if certExpiration.Before(time.Now().UTC()) {
		log.Infof("TTL expired (%v) for session key %v", certExpiration, dirPath)
		os.RemoveAll(dirPath)
		return nil, trace.NotFound("session keys for %s are not found", host)
	}
	return key, nil
}

// AddKnownHost adds a new entry to 'known_CAs' file
func (fs *FSLocalKeyStore) AddKnownCA(domainName string, hostKeys []ssh.PublicKey) error {
	fp, err := os.OpenFile(filepath.Join(fs.KeyDir, fileNameKnownHosts), os.O_CREATE|os.O_APPEND|os.O_RDWR, 0640)
	if err != nil {
		return trace.Wrap(err)
	}
	defer fp.Close()
	for i := range hostKeys {
		bytes := ssh.MarshalAuthorizedKey(hostKeys[i])
		log.Infof("adding known CA %v %v", domainName, sshutils.Fingerprint(hostKeys[i]))
		fmt.Fprintf(fp, "%s %s\n", domainName, bytes)
	}
	return nil
}

// GetKnownHost returns public keys of all trusted CAs
func (fs *FSLocalKeyStore) GetKnownCAs() ([]ssh.PublicKey, error) {
	bytes, err := ioutil.ReadFile(filepath.Join(fs.KeyDir, fileNameKnownHosts))
	if err != nil {
		if os.IsNotExist(err) {
			return nil, nil
		}
		return nil, trace.Wrap(err)
	}

	var (
		pubKey ssh.PublicKey
		retval []ssh.PublicKey = make([]ssh.PublicKey, 0)
	)
	for err == nil {
		_, _, pubKey, _, bytes, err = ssh.ParseKnownHosts(bytes)
		if err == nil {
			retval = append(retval, pubKey)
		}
	}
	if err != io.EOF {
		return nil, trace.Wrap(err)
	}
	return retval, nil
}

// dirFor is a helper function. It returns a directory where session keys
// for a given host are stored
func (fs *FSLocalKeyStore) dirFor(hostname string) (string, error) {
	dirPath := filepath.Join(fs.KeyDir, sessionKeyDir, hostname)
	if err := os.MkdirAll(dirPath, 0777); err != nil {
		log.Error(err)
		return "", trace.Wrap(err)
	}
	return dirPath, nil
}

// initKeysDir initializes the keystore root directory. Usually it is ~/.tsh
func initKeysDir(dirPath string) (string, error) {
	var err error
	// not specified? use `~/.tsh`
	if dirPath == "" {
		u, err := user.Current()
		if err != nil {
			dirPath = os.TempDir()
		} else {
			dirPath = u.HomeDir
		}
		dirPath = filepath.Join(dirPath, defaultKeyDir)
	}
	// create if doesn't exist:
	_, err = os.Stat(dirPath)
	if err != nil {
		if os.IsNotExist(err) {
			err = os.MkdirAll(dirPath, os.ModeDir|0777)
			if err != nil {
				return "", trace.Wrap(err)
			}
		} else {
			return "", trace.Wrap(err)
		}
	}

	return dirPath, nil
}<|MERGE_RESOLUTION|>--- conflicted
+++ resolved
@@ -109,12 +109,7 @@
 
 // AddKey adds a new key to the session store. If a key for the host is already
 // stored, overwrites it.
-<<<<<<< HEAD
-func (fs *FSLocalKeyStore) AddKey(host string, key *Key) error {
-	log.Infof("localKeyStore.AddKey(host=%s, key=%p)", host, key)
-=======
 func (fs *FSLocalKeyStore) AddKey(host, username string, key *Key) error {
->>>>>>> 0d5a7679
 	dirPath, err := fs.dirFor(host)
 	if err != nil {
 		return trace.Wrap(err)
