--- conflicted
+++ resolved
@@ -1542,16 +1542,8 @@
 	// TODO: consider allowing scoping to a specific SSH node with NodeName and Usage
 	expires := a.authServer.GetClock().Now().Add(defaults.DefaultRenewableCertTTL)
 
-<<<<<<< HEAD
-	// Generate the initial set of user certificates. This differs from the
-	// normal flow in that we bypass certain impersonation checks
-	// (allowNop = true) and pass along certRequestRenewable().
-	// Note: generations start at 1.
-	certs, err := a.generateUserCerts(ctx, pr, true, certRequestRenewable(), certRequestGeneration(1))
-=======
 	// Generate the initial set of user certificates.
 	certs, err := a.generateInitialRenewableUserCerts(ctx, token.GetUser(), req.PublicKey, expires)
->>>>>>> 28bab88e
 	if err != nil {
 		return nil, trace.Wrap(err)
 	}
@@ -1626,6 +1618,11 @@
 		checker:         checker,
 		traits:          user.GetTraits(),
 		renewable:       true,
+		generation:      1,
+	}
+
+	if err := a.validateGenerationLabel(ctx, user, &certReq); err != nil {
+		return nil, trace.Wrap(err)
 	}
 
 	certs, err := a.authServer.generateUserCert(certReq)
@@ -1686,14 +1683,13 @@
 	return a.generateUserCerts(ctx, req)
 }
 
-<<<<<<< HEAD
 // validateGenerationLabel validates and updates a generation label.
 func (a *ServerWithRoles) validateGenerationLabel(ctx context.Context, user types.User, certReq *certRequest) error {
 	// Fetch the user, bypassing the cache. We might otherwise fetch a stale
 	// value in case of a rapid certificate renewal.
 	user, err := a.authServer.Identity.GetUser(user.GetName(), false)
 	if err != nil {
-
+		return trace.Wrap(err)
 	}
 
 	var currentUserGeneration uint64
@@ -1725,7 +1721,17 @@
 			)
 		}
 
-		newUser := user.Copy()
+		// Fetch a fresh copy of the user we can mutate safely. We can't
+		// implement a protobuf clone on User due to protobuf's proto.Clone()
+		// panicing when the user object has traits set, and a JSON
+		// marshal/unmarshal creates an import cycle so... here we are.
+		// There's a tiny chance the underlying user is mutated between calls
+		// to GetUser() but we're comparing with an older value so it'll fail
+		// safely.
+		newUser, err := a.authServer.Identity.GetUser(user.GetName(), false)
+		if err != nil {
+			return trace.Wrap(err)
+		}
 		metadata := newUser.GetMetadata()
 		metadata.Labels[types.BotGenerationLabel] = fmt.Sprint(certReq.generation)
 		newUser.SetMetadata(metadata)
@@ -1751,7 +1757,11 @@
 	// Update the user with the new generation count.
 	newGeneration := currentIdentityGeneration + 1
 
-	newUser := user.Copy()
+	// As above, commit some crimes to clone the User.
+	newUser, err := a.authServer.Identity.GetUser(user.GetName(), false)
+	if err != nil {
+		return trace.Wrap(err)
+	}
 	metadata := newUser.GetMetadata()
 	metadata.Labels[types.BotGenerationLabel] = fmt.Sprint(newGeneration)
 	newUser.SetMetadata(metadata)
@@ -1766,10 +1776,7 @@
 	return nil
 }
 
-func (a *ServerWithRoles) generateUserCerts(ctx context.Context, req proto.UserCertsRequest, allowNopUser bool, opts ...certRequestOption) (*proto.Certs, error) {
-=======
 func (a *ServerWithRoles) generateUserCerts(ctx context.Context, req proto.UserCertsRequest, opts ...certRequestOption) (*proto.Certs, error) {
->>>>>>> 28bab88e
 	var err error
 
 	// this prevents clients who have no chance at getting a cert and impersonating anyone
